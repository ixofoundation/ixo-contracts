--- conflicted
+++ resolved
@@ -40,13 +40,8 @@
 cw1155-base = { git = "https://github.com/ixofoundation/ixo-contracts.git", branch = "master", version = "0.16.0" }
 cw1155 = { git = "https://github.com/ixofoundation/ixo-contracts.git", branch = "master", version = "0.16.0" }
 cw2 = { version = "1.1.0" }
-<<<<<<< HEAD
 cw20-lp = { git = "https://github.com/ixofoundation/ixo-contracts.git", branch = "master", version = "1.1.2" }
-cw20-base-lp = { git = "https://github.com/ixofoundation/ixo-contracts.git", branch = "master", version = "0.16.0" }
-=======
-cw20-lp = { git = "https://github.com/ixofoundation/ixo-contracts.git", branch = "ixo-swap", version = "1.1.2" }
-cw20-base-lp = { git = "https://github.com/ixofoundation/ixo-contracts.git", branch = "ixo-swap", version = "0.16.0", features = ["library"] }
->>>>>>> 68a59348
+cw20-base-lp = { git = "https://github.com/ixofoundation/ixo-contracts.git", branch = "master", version = "0.16.0", features = ["library"] }
 cosmwasm-std = { version = "1.3.1" }
 cosmwasm-storage = { version = "1.3.1" }
 cosmwasm-schema = { version = "1.3.1" }
